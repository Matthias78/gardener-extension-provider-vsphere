--- conflicted
+++ resolved
@@ -41,12 +41,8 @@
 - name: csi-provisioner
   sourceRepository: github.com/kubernetes-csi/external-provisioner
   repository: registry.k8s.io/sig-storage/csi-provisioner
-<<<<<<< HEAD
-  tag: v3.3.0
-=======
   tag: v3.4.0
   targetVersion: ">= 1.20"
->>>>>>> 053797f2
   labels:
     - name: 'gardener.cloud/cve-categorisation'
       value:
@@ -59,12 +55,8 @@
 - name: csi-snapshotter
   sourceRepository: github.com/kubernetes-csi/external-snapshotter
   repository: registry.k8s.io/sig-storage/csi-snapshotter
-<<<<<<< HEAD
-  tag: v6.1.0
-=======
   tag: v6.2.0
   targetVersion: ">= 1.20"
->>>>>>> 053797f2
   labels:
     - name: 'gardener.cloud/cve-categorisation'
       value:
@@ -77,12 +69,8 @@
 - name: csi-snapshot-controller
   sourceRepository: github.com/kubernetes-csi/external-snapshotter
   repository: registry.k8s.io/sig-storage/snapshot-controller
-<<<<<<< HEAD
-  tag: v6.1.0
-=======
   tag: v6.2.0
   targetVersion: ">= 1.20"
->>>>>>> 053797f2
   labels:
     - name: 'gardener.cloud/cve-categorisation'
       value:
@@ -95,12 +83,8 @@
 - name: csi-snapshot-validation-webhook
   sourceRepository: github.com/kubernetes-csi/external-snapshotter
   repository: registry.k8s.io/sig-storage/snapshot-validation-webhook
-<<<<<<< HEAD
-  tag: v6.1.0
-=======
   tag: v6.2.0
   targetVersion: ">= 1.20"
->>>>>>> 053797f2
   labels:
     - name: 'gardener.cloud/cve-categorisation'
       value:
