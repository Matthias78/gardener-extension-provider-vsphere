images:
- name: csi-attacher
  sourceRepository: github.com/kubernetes-csi/external-attacher
  repository: registry.k8s.io/sig-storage/csi-attacher
  tag: v4.1.0
  labels:
    - name: 'gardener.cloud/cve-categorisation'
      value:
        network_exposure: 'private'
        authentication_enforced: false
        user_interaction: 'gardener-operator'
        confidentiality_requirement: 'low'
        integrity_requirement: 'high'
        availability_requirement: 'low'
- name: csi-resizer
  sourceRepository: github.com/kubernetes-csi/external-resizer
  repository: registry.k8s.io/sig-storage/csi-resizer
  tag: v1.7.0
  labels:
    - name: 'gardener.cloud/cve-categorisation'
      value:
        network_exposure: 'private'
        authentication_enforced: false
        user_interaction: 'gardener-operator'
        confidentiality_requirement: 'low'
        integrity_requirement: 'high'
        availability_requirement: 'low'
- name: csi-node-driver-registrar
  sourceRepository: github.com/kubernetes-csi/node-driver-registrar
  repository: registry.k8s.io/sig-storage/csi-node-driver-registrar
  tag: v2.7.0
  labels:
    - name: 'gardener.cloud/cve-categorisation'
      value:
        network_exposure: 'private'
        authentication_enforced: false
        user_interaction: 'end-user'
        confidentiality_requirement: 'low'
        integrity_requirement: 'high'
        availability_requirement: 'low'
- name: csi-provisioner
  sourceRepository: github.com/kubernetes-csi/external-provisioner
  repository: registry.k8s.io/sig-storage/csi-provisioner
  tag: v3.4.0
  targetVersion: ">= 1.20"
  labels:
    - name: 'gardener.cloud/cve-categorisation'
      value:
        network_exposure: 'private'
        authentication_enforced: false
        user_interaction: 'gardener-operator'
        confidentiality_requirement: 'low'
        integrity_requirement: 'high'
        availability_requirement: 'low'
- name: csi-snapshotter
  sourceRepository: github.com/kubernetes-csi/external-snapshotter
  repository: registry.k8s.io/sig-storage/csi-snapshotter
  tag: v6.2.1
  targetVersion: ">= 1.20"
  labels:
    - name: 'gardener.cloud/cve-categorisation'
      value:
        network_exposure: 'private'
        authentication_enforced: false
        user_interaction: 'gardener-operator'
        confidentiality_requirement: 'low'
        integrity_requirement: 'high'
        availability_requirement: 'low'
- name: csi-snapshot-controller
  sourceRepository: github.com/kubernetes-csi/external-snapshotter
  repository: registry.k8s.io/sig-storage/snapshot-controller
  tag: v6.2.1
  targetVersion: ">= 1.20"
  labels:
    - name: 'gardener.cloud/cve-categorisation'
      value:
        network_exposure: 'private'
        authentication_enforced: false
        user_interaction: 'gardener-operator'
        confidentiality_requirement: 'low'
        integrity_requirement: 'high'
        availability_requirement: 'low'
- name: csi-snapshot-validation-webhook
  sourceRepository: github.com/kubernetes-csi/external-snapshotter
  repository: registry.k8s.io/sig-storage/snapshot-validation-webhook
  tag: v6.2.1
  targetVersion: ">= 1.20"
  labels:
    - name: 'gardener.cloud/cve-categorisation'
      value:
        network_exposure: 'private'
        authentication_enforced: false
        user_interaction: 'gardener-operator'
        confidentiality_requirement: 'low'
        integrity_requirement: 'high'
        availability_requirement: 'low'
- name: vsphere-cloud-controller-manager
  sourceRepository: github.com/kubernetes/cloud-provider-vsphere
  repository: gcr.io/cloud-provider-vsphere/cpi/release/manager
  tag: v1.25.0
  labels:
    - name: 'gardener.cloud/cve-categorisation'
      value:
        network_exposure: 'protected'
        authentication_enforced: false
        user_interaction: 'gardener-operator'
        confidentiality_requirement: 'high'
        integrity_requirement: 'high'
        availability_requirement: 'low'
- name: machine-controller-manager
  sourceRepository: github.com/gardener/machine-controller-manager
  repository: eu.gcr.io/gardener-project/gardener/machine-controller-manager
<<<<<<< HEAD
  tag: "v0.48.0"
=======
  tag: "v0.47.0"
  labels:
  - name: 'gardener.cloud/cve-categorisation'
    value:
      network_exposure: 'protected'
      authentication_enforced: false
      user_interaction: 'gardener-operator'
      confidentiality_requirement: 'high'
      integrity_requirement: 'high'
      availability_requirement: 'low'
>>>>>>> 03ecaf35
- name: machine-controller-manager-provider-vsphere
  sourceRepository: github.com/gardener/machine-controller-manager-provider-vsphere
  repository: eu.gcr.io/gardener-project/gardener/machine-controller-manager-provider-vsphere
  tag: "v0.19.0"
  labels:
  - name: 'gardener.cloud/cve-categorisation'
    value:
      network_exposure: 'protected'
      authentication_enforced: false
      user_interaction: 'gardener-operator'
      confidentiality_requirement: 'high'
      integrity_requirement: 'high'
      availability_requirement: 'low'
- name: vsphere-csi-driver-controller
  sourceRepository: github.com/gardener/vsphere-csi-driver
  repository: eu.gcr.io/gardener-project/patches/vsphere-csi-driver/driver
  tag: v2.7.0-gardener1
  labels:
    - name: 'gardener.cloud/cve-categorisation'
      value:
        network_exposure: 'protected'
        authentication_enforced: false
        user_interaction: 'gardener-operator'
        confidentiality_requirement: 'high'
        integrity_requirement: 'high'
        availability_requirement: 'low'
- name: vsphere-csi-driver-node
  sourceRepository: github.com/gardener/vsphere-csi-driver
  repository: eu.gcr.io/gardener-project/patches/vsphere-csi-driver/driver
  tag: v2.7.0-gardener1
  labels:
    - name: 'gardener.cloud/cve-categorisation'
      value:
        network_exposure: 'protected'
        authentication_enforced: false
        user_interaction: 'end-user'
        confidentiality_requirement: 'high'
        integrity_requirement: 'high'
        availability_requirement: 'low'
- name: vsphere-csi-driver-syncer
  sourceRepository: github.com/gardener/vsphere-csi-driver
  repository: eu.gcr.io/gardener-project/patches/vsphere-csi-driver/syncer
  tag: v2.7.0-gardener1
  labels:
    - name: 'gardener.cloud/cve-categorisation'
      value:
        network_exposure: 'protected'
        authentication_enforced: false
        user_interaction: 'gardener-operator'
        confidentiality_requirement: 'high'
        integrity_requirement: 'high'
        availability_requirement: 'low'
- name: liveness-probe
  sourceRepository: github.com/kubernetes-csi/livenessprobe
  repository: registry.k8s.io/sig-storage/livenessprobe
  tag: v2.9.0
  labels:
    - name: 'gardener.cloud/cve-categorisation'
      value:
        network_exposure: 'private'
        authentication_enforced: false
        user_interaction: 'end-user'
        confidentiality_requirement: 'low'
        integrity_requirement: 'high'
        availability_requirement: 'low'<|MERGE_RESOLUTION|>--- conflicted
+++ resolved
@@ -110,10 +110,7 @@
 - name: machine-controller-manager
   sourceRepository: github.com/gardener/machine-controller-manager
   repository: eu.gcr.io/gardener-project/gardener/machine-controller-manager
-<<<<<<< HEAD
   tag: "v0.48.0"
-=======
-  tag: "v0.47.0"
   labels:
   - name: 'gardener.cloud/cve-categorisation'
     value:
@@ -123,7 +120,6 @@
       confidentiality_requirement: 'high'
       integrity_requirement: 'high'
       availability_requirement: 'low'
->>>>>>> 03ecaf35
 - name: machine-controller-manager-provider-vsphere
   sourceRepository: github.com/gardener/machine-controller-manager-provider-vsphere
   repository: eu.gcr.io/gardener-project/gardener/machine-controller-manager-provider-vsphere
